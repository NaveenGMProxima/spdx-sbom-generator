// SPDX-License-Identifier: Apache-2.0

package modules

import (
	"errors"

	log "github.com/sirupsen/logrus"

	"spdx-sbom-generator/internal/models"
	"spdx-sbom-generator/internal/modules/cargo"
	"spdx-sbom-generator/internal/modules/composer"
	"spdx-sbom-generator/internal/modules/gomod"
	"spdx-sbom-generator/internal/modules/javamaven"
	"spdx-sbom-generator/internal/modules/npm"
	"spdx-sbom-generator/internal/modules/nuget"
	"spdx-sbom-generator/internal/modules/yarn"
)

var (
	errNoPluginAvailable   = errors.New("no plugin system available for current path")
	errNoModulesInstalled  = errors.New("there are no components in the BOM. The project may not contain dependencies, please install modules")
	errFailedToReadModules = errors.New("failed to read modules")
)

var registeredPlugins []models.IPlugin

func init() {
	registeredPlugins = append(registeredPlugins,
		cargo.New(),
		composer.New(),
		gomod.New(),
		npm.New(),
<<<<<<< HEAD
		javamaven.New(),
=======
		nuget.New(),
>>>>>>> f5a6e994
		yarn.New(),
	)
}

// Manager ...
type Manager struct {
	Config  Config
	Plugin  models.IPlugin
	modules []models.Module
}

// Config ...
type Config struct {
	Path string
}

// New ...
func New(cfg Config) ([]*Manager, error) {
	var usePlugin models.IPlugin
	var managerSlice []*Manager
	for _, plugin := range registeredPlugins {
		if plugin.IsValid(cfg.Path) {
			if err := plugin.SetRootModule(cfg.Path); err != nil {
				return nil, err
			}

			usePlugin = plugin
			if usePlugin == nil {
				return nil, errNoPluginAvailable
			}

			managerSlice = append(managerSlice, &Manager{
				Config: cfg,
				Plugin: usePlugin,
			})
		}
	}

	return managerSlice, nil
}

// Run ...
func (m *Manager) Run() error {
	modulePath := m.Config.Path
	version, err := m.Plugin.GetVersion()
	if err != nil {
		return err
	}

	log.Infof("Current Language Version %s", version)
	if err := m.Plugin.HasModulesInstalled(modulePath); err != nil {
		return err
	}

	modules, err := m.Plugin.ListModulesWithDeps(modulePath)
	if err != nil {
		log.Error(err)
		return errFailedToReadModules
	}

	m.modules = modules

	return nil
}

// GetSource ...
func (m *Manager) GetSource() []models.Module {
	return m.modules
}<|MERGE_RESOLUTION|>--- conflicted
+++ resolved
@@ -31,11 +31,8 @@
 		composer.New(),
 		gomod.New(),
 		npm.New(),
-<<<<<<< HEAD
 		javamaven.New(),
-=======
 		nuget.New(),
->>>>>>> f5a6e994
 		yarn.New(),
 	)
 }
